--- conflicted
+++ resolved
@@ -12,21 +12,12 @@
 from zeropdk.pcell import PCell
 
 logger = logging.getLogger(__name__)
-<<<<<<< HEAD
 layer_map_dict: Dict[pya.Layout, pya.LayerMap] = dict()
-=======
-layer_map_dict: Dict[Type[pya.Layout], Type[pya.LayerMap]] = {}
->>>>>>> b95f456d
 CACHE_ACTIVATED = os.environ.get("ZEROPDK_CACHE_ACTIVATED", "true") == "true"
 CACHE_DIR = os.environ.get("ZEROPDK_CACHE_DIR", os.path.join(os.getcwd(), "cache"))
 CACHE_PROP_ID = 458
 
-<<<<<<< HEAD
 def produce_hash(self: PCell, extra: Any = None) -> str:
-=======
-
-def produce_hash(self: Type[PCell], extra: Any = None) -> str:
->>>>>>> b95f456d
     """Produces a hash of a PCell instance based on:
     1. the source code of the class and its bases.
     2. the non-default parameter with which the pcell method is called
