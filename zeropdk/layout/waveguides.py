""" Layout helper functions.

Author: Thomas Ferreira de Lima @thomaslima

The following functions are useful for scripted layout, or making
PDK Pcells.

TODO: enhance documentation
TODO: make some of the functions in util use these.
"""

from itertools import repeat
from typing import List, Tuple
import numpy as np
from numpy import cos, sin, pi, sqrt
from functools import reduce
from zeropdk.layout.geometry import curve_length, cross_prod, find_arc
from zeropdk.exceptions import ZeroPDKUserError

import klayout.db as pya

debug = False

def norm(self):
    return self.norm()

def _remove_duplicates(point_tuple_list: List[Tuple[pya.DPoint, ...]]) -> List[Tuple[pya.DPoint, ...]]:
    """ Iterates through point_tuple_list and deletes entries with consecutive duplicate points."""

    if len(point_tuple_list) < 2:
        return point_tuple_list

    unique_points = [point_tuple_list[0]]
    previous_point = point_tuple_list[0]
    for p_tuple in point_tuple_list[1:]:
        if (p_tuple[0] - previous_point[0]).norm() > 0:
            unique_points.append(p_tuple)
            previous_point = p_tuple

    return unique_points

def waveguide_dpolygon(points_list, width, dbu, smooth=True):
    """Returns a polygon outlining a waveguide.

    This was updated over many iterations of failure. It can be used for both
    smooth optical waveguides or DC metal traces with corners. It is better
    than klayout's Path because it can have varying width.

    Args:
        points_list: list of pya.DPoint (at least 2 points)
        width (microns): constant, 2-element list, or list.
            If 2-element list, then widths are interpolated alongside the waveguide.
            If list, then it has to either have the same length as points.
        dbu: dbu: typically 0.001, only used for accuracy calculations.
        smooth: tries to smooth final polygons to avoid very sharp edges (greater than 130 deg)
    Returns:
        polygon DPoints

    """
    if len(points_list) < 2:
        raise NotImplementedError("ERROR: Not enough points to draw a waveguide.")
        return

<<<<<<< HEAD
=======
    def norm(self):
        return sqrt(self.x**2 + self.y**2)

>>>>>>> 4dba6d52
    # Prepares a joint point and width iterators
    try:
        if len(width) == len(points_list):
            width_iterator = iter(width)
        elif len(width) == 2:
            # assume width[0] is initial width and
            # width[1] is final width
            # interpolate with points_list
            L = curve_length(points_list)
            distance = 0
            widths_list = [width[0]]
            widths_func = lambda t: (1 - t) * width[0] + t * width[1]
            old_point = points_list[0]
            for point in points_list[1:]:
                distance += norm(point - old_point)
                old_point = point
                widths_list.append(widths_func(distance / L))
            width_iterator = iter(widths_list)
        else:
            width_iterator = repeat(width[0])
    except TypeError:
        width_iterator = repeat(width)
    finally:
        points_iterator = iter(points_list)

    points_low = list()
    points_high = list()

    def cos_angle(point1, point2):
        cos_angle = point1 * point2 / norm(point1) / norm(point2)

        # ensure it's between -1 and 1 (nontrivial numerically)
        if abs(cos_angle) > 1:
            return cos_angle / abs(cos_angle)
        else:
            return cos_angle

    def sin_angle(point1, point2):
        return cross_prod(point1, point2) / norm(point1) / norm(point2)

    point_width_list = list(zip(points_iterator, width_iterator))
    # Remove duplicate consecutive points here, because it would create
    # problems for the algorithm below.
    point_width_list = _remove_duplicates(point_width_list)
    N = len(point_width_list)

    if N < 2:
        raise ZeroPDKUserError("Error: Attempted to layout a zero-length waveguide.")

    first_point, first_width = point_width_list[0]
    next_point, next_width = point_width_list[1]

    delta = next_point - first_point
    theta = np.arctan2(delta.y, delta.x)
    first_high_point = first_point + 0.5 * first_width * pya.DPoint(
        cos(theta + pi / 2), sin(theta + pi / 2)
    )
    first_low_point = first_point + 0.5 * first_width * pya.DPoint(
        cos(theta - pi / 2), sin(theta - pi / 2)
    )
    points_high.append(first_high_point)
    points_low.append(first_low_point)

    for i in range(1, N - 1):
        prev_point, prev_width = point_width_list[i - 1]
        point, width = point_width_list[i]
        next_point, next_width = point_width_list[i + 1]
        delta_prev = point - prev_point
        delta_next = next_point - point

        # based on these points, there are two algorithms available:
        # 1. arc algorithm. it detects you are trying to draw an arc
        # so it will compute the center and radius of that arc and
        # layout accordingly.
        # 2. linear trace algorithm. it is not an arc, and you want
        # straight lines with sharp corners.

        # to detect an arc, the points need to go in the same direction
        # and the width has to be bigger than the smallest distance between
        # two points.

        is_small = min(delta_next.norm(), delta_prev.norm()) < width
        is_arc = cos_angle(delta_next, delta_prev) > cos(30 * pi / 180)
        is_arc = is_arc and is_small
        center_arc, radius = find_arc(prev_point, point, next_point)
        if is_arc and radius < np.inf:  # algorithm 1
            ray = point - center_arc
            ray /= ray.norm()
            # if orientation is positive, the arc is going counterclockwise
            orientation = (cross_prod(ray, delta_prev) > 0) * 2 - 1
            points_low.append(point + orientation * width * ray / 2)
            points_high.append(point - orientation * width * ray / 2)
        else:  # algorithm 2
            theta_prev = np.arctan2(delta_prev.y, delta_prev.x)
            theta_next = np.arctan2(delta_next.y, delta_next.x)

            next_point_high = next_point + 0.5 * next_width * pya.DPoint(
                cos(theta_next + pi / 2), sin(theta_next + pi / 2)
            )
            next_point_low = next_point + 0.5 * next_width * pya.DPoint(
                cos(theta_next - pi / 2), sin(theta_next - pi / 2)
            )

            forward_point_high = point + 0.5 * width * pya.DPoint(
                cos(theta_next + pi / 2), sin(theta_next + pi / 2)
            )
            forward_point_low = point + 0.5 * width * pya.DPoint(
                cos(theta_next - pi / 2), sin(theta_next - pi / 2)
            )

            prev_point_high = prev_point + 0.5 * prev_width * pya.DPoint(
                cos(theta_prev + pi / 2), sin(theta_prev + pi / 2)
            )
            prev_point_low = prev_point + 0.5 * prev_width * pya.DPoint(
                cos(theta_prev - pi / 2), sin(theta_prev - pi / 2)
            )

            backward_point_high = point + 0.5 * width * pya.DPoint(
                cos(theta_prev + pi / 2), sin(theta_prev + pi / 2)
            )
            backward_point_low = point + 0.5 * width * pya.DPoint(
                cos(theta_prev - pi / 2), sin(theta_prev - pi / 2)
            )

            fix_angle = lambda theta: ((theta + pi) % (2 * pi)) - pi

            # High point decision
            next_high_edge = pya.DEdge(forward_point_high, next_point_high)
            prev_high_edge = pya.DEdge(backward_point_high, prev_point_high)

            if next_high_edge.crossed_by(prev_high_edge):
                intersect_point = next_high_edge.crossing_point(prev_high_edge)
                points_high.append(intersect_point)
            else:
                cos_dd = cos_angle(delta_next, delta_prev)
                if width * (1 - cos_dd) > dbu and fix_angle(theta_next - theta_prev) < 0:
                    points_high.append(backward_point_high)
                    points_high.append(forward_point_high)
                else:
                    points_high.append((backward_point_high + forward_point_high) * 0.5)

            # Low point decision
            next_low_edge = pya.DEdge(forward_point_low, next_point_low)
            prev_low_edge = pya.DEdge(backward_point_low, prev_point_low)

            if next_low_edge.crossed_by(prev_low_edge):
                intersect_point = next_low_edge.crossing_point(prev_low_edge)
                points_low.append(intersect_point)
            else:
                cos_dd = cos_angle(delta_next, delta_prev)
                if width * (1 - cos_dd) > dbu and fix_angle(theta_next - theta_prev) > 0:
                    points_low.append(backward_point_low)
                    points_low.append(forward_point_low)
                else:
                    points_low.append((backward_point_low + forward_point_low) * 0.5)

    last_point, last_width = point_width_list[-1]
    point, width = point_width_list[-2]
    delta = last_point - point
    theta = np.arctan2(delta.y, delta.x)
    final_high_point = last_point + 0.5 * last_width * pya.DPoint(
        cos(theta + pi / 2), sin(theta + pi / 2)
    )
    final_low_point = last_point + 0.5 * last_width * pya.DPoint(
        cos(theta - pi / 2), sin(theta - pi / 2)
    )
    if (final_high_point - points_high[-1]) * delta > 0:
        points_high.append(final_high_point)
    if (final_low_point - points_low[-1]) * delta > 0:
        points_low.append(final_low_point)

    # Append point only if the area of the triangle built with
    # neighboring edges is above a certain threshold.
    # In addition, if smooth is true:
    # Append point only if change in direction is less than 130 degrees.

    def smooth_append(point_list, point):
        if len(point_list) < 1:
            point_list.append(point)
            return point_list
        elif len(point_list) < 2:
            curr_edge = point - point_list[-1]
            if norm(curr_edge) > 0:
                point_list.append(point)
                return point_list

        curr_edge = point - point_list[-1]
        if norm(curr_edge) > 0:
            prev_edge = point_list[-1] - point_list[-2]

            # Only add new point if the area of the triangle built with
            # current edge and previous edge is greater than dbu^2/2
            if abs(cross_prod(prev_edge, curr_edge)) > dbu**2 / 2:
                if smooth:
                    # avoid corners when smoothing
                    if cos_angle(curr_edge, prev_edge) > cos(130 / 180 * pi):
                        point_list.append(point)
                    elif norm(curr_edge) > norm(prev_edge):
                        # edge case when there is prev_edge is small and
                        # needs to be deleted to get rid of the corner
                        point_list[-1] = point
                else:
                    point_list.append(point)
            # avoid unnecessary points
            else:
                point_list[-1] = point
        return point_list

    if debug and False:
        print("Points to be smoothed:")
        for point, width in point_width_list:
            print(point, width)

    smooth_points_high = list(reduce(smooth_append, points_high, list()))
    smooth_points_low = list(reduce(smooth_append, points_low, list()))
    # smooth_points_low = points_low
    # polygon_dpoints = points_high + list(reversed(points_low))
    # polygon_dpoints = list(reduce(smooth_append, polygon_dpoints, list()))
    polygon_dpoints = smooth_points_high + list(reversed(smooth_points_low))
    return pya.DSimplePolygon(polygon_dpoints)


def layout_waveguide(cell, layer, points_list, width, smooth=False):
    """Lays out a waveguide (or trace) with a certain width along given points.

    This is very useful for laying out Bezier curves with or without adiabatic tapers.

    Args:
        cell: cell to place into
        layer: layer to place into. It is done with cell.shapes(layer).insert(pya.Polygon)
        points_list: list of pya.DPoint (at least 2 points)
        width (microns): constant, 2-element list, or list.
            If 2-element list, then widths are interpolated alongside the waveguide.
            If list, then it has to either have the same length as points.
        smooth: tries to smooth final polygons to avoid very sharp edges (greater than 130 deg)

    """

    dbu = cell.layout().dbu

    dpolygon = waveguide_dpolygon(points_list, width, dbu, smooth=smooth)
    dpolygon.compress(True)
    dpolygon.layout(cell, layer)
    return dpolygon


def layout_waveguide_angle(cell, layer, points_list, width, angle):
    """Lays out a waveguide (or trace) with a certain width along
    given points and with fixed orientation at all points.

    This is very useful for laying out Bezier curves with or without adiabatic tapers.

    Args:
        cell: cell to place into
        layer: layer to place into. It is done with cell.shapes(layer).insert(pya.Polygon)
        points_list: list of pya.DPoint (at least 2 points)
        width (microns): constant, 2-element list, or list.
            If 2-element list, then widths are interpolated alongside the waveguide.
            If list, then it has to either have the same length as points.
        angle (degrees)
    """
    return layout_waveguide_angle2(cell, layer, points_list, width, angle, angle)


def layout_waveguide_angle2(cell, layer, points_list, width, angle_from, angle_to):
    """Lays out a waveguide (or trace) with a certain width along
    given points and with fixed orientation at all points.

    This is very useful for laying out Bezier curves with or without adiabatic tapers.

    Args:
        cell: cell to place into
        layer: layer to place into. It is done with cell.shapes(layer).insert(pya.Polygon)
        points_list: list of pya.DPoint (at least 2 points)
        width (microns): constant, 2-element list, or list.
            If 2-element list, then widths are interpolated alongside the waveguide.
            If list, then it has to either have the same length as points.
        angle_from (degrees): normal angle of the first waveguide point
        angle_to (degrees): normal angle of the last waveguide point

    """
    if len(points_list) < 2:
        raise NotImplemented("ERROR: points_list too short")
        return

<<<<<<< HEAD
=======
    def norm(self):
        return sqrt(self.x**2 + self.y**2)

>>>>>>> 4dba6d52
    try:
        if len(width) == len(points_list):
            width_iterator = iter(width)
        elif len(width) == 2:
            # assume width[0] is initial width and
            # width[1] is final width
            # interpolate with points_list
            L = curve_length(points_list)
            distance = 0
            widths_list = [width[0]]
            widths_func = lambda t: (1 - t) * width[0] + t * width[1]
            old_point = points_list[0]
            for point in points_list[1:]:
                distance += norm(point - old_point)
                old_point = point
                widths_list.append(widths_func(distance / L))
            width_iterator = iter(widths_list)
        else:
            width_iterator = repeat(width[0])
    except TypeError:
        width_iterator = repeat(width)
    finally:
        points_iterator = iter(points_list)

    points_low = list()
    points_high = list()

    point_width_list = list(zip(points_iterator, width_iterator))
    N = len(point_width_list)

    angle_list = list(np.linspace(angle_from, angle_to, N))

    for i in range(0, N):
        point, width = point_width_list[i]
        angle = angle_list[i]
        theta = angle * pi / 180

        point_high = point + 0.5 * width * pya.DPoint(cos(theta + pi / 2), sin(theta + pi / 2))
        points_high.append(point_high)
        point_low = point + 0.5 * width * pya.DPoint(cos(theta - pi / 2), sin(theta - pi / 2))
        points_low.append(point_low)

    polygon_points = points_high + list(reversed(points_low))

    poly = pya.DSimplePolygon(polygon_points)
    cell.shapes(layer).insert(poly)
    return poly<|MERGE_RESOLUTION|>--- conflicted
+++ resolved
@@ -61,12 +61,6 @@
         raise NotImplementedError("ERROR: Not enough points to draw a waveguide.")
         return
 
-<<<<<<< HEAD
-=======
-    def norm(self):
-        return sqrt(self.x**2 + self.y**2)
-
->>>>>>> 4dba6d52
     # Prepares a joint point and width iterators
     try:
         if len(width) == len(points_list):
@@ -352,12 +346,6 @@
         raise NotImplemented("ERROR: points_list too short")
         return
 
-<<<<<<< HEAD
-=======
-    def norm(self):
-        return sqrt(self.x**2 + self.y**2)
-
->>>>>>> 4dba6d52
     try:
         if len(width) == len(points_list):
             width_iterator = iter(width)
