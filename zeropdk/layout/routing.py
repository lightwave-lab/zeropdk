--- conflicted
+++ resolved
@@ -145,11 +145,7 @@
 
 
 def connect_ports_L(cell, cplayer, ports_from, ports_to, ex):
-<<<<<<< HEAD
     """ Connects ports ports_from to ports_to, always leaving vertically (with respect to ex)"""
-=======
-    """Connects ports ports_from to ports_to, always leaving vertically"""
->>>>>>> b95f456d
 
     ey = rotate90(ex)
     for port_from, port_to in zip(ports_from, ports_to):
