from typing import Iterable
from zeropdk.layout import insert_shape
from zeropdk.layout.geometry import cross_prod, project, rotate90

import klayout.db as kdb


def box(point1, point3, ex, ey):
    """Returns a polygon of a box defined by point1, point3 and orientation ex.
    p2 ----- p3
    |        |
    p1 ----- p4
    ex --->

    """

    point2 = project(point3 - point1, ey, ex) * ey + point1
    point4 = point1 + point3 - point2
    return kdb.DSimplePolygon([point1, point2, point3, point4])


def layout_box(cell, layer, point1, point3, ex):
    """Lays out a box

    Args:
        point1: bottom-left point
        point3: top-right point

    """

    ey = rotate90(ex)
    polygon = box(point1, point3, ex, ey)
    insert_shape(cell, layer, polygon)
    return polygon


def rectangle(center, width, height, ex, ey):
    """
    returns the polygon of a rectangle centered at center,
    aligned with ex, with width and height in microns

    Args:
        center: pya.DPoint (um units)
        width (x axis): float (um units)
        height (y axis): float (um unit)
        ex: orientation of x axis
        ey: orientation of y axis
    """

    if cross_prod(ex, ey) == 0:
        raise RuntimeError(f"ex={repr(ex)} and ey={repr(ey)} are not orthogonal.")

    point1 = center - width / 2 * ex - height / 2 * ey
    point3 = center + width / 2 * ex + height / 2 * ey

    return box(point1, point3, ex=ex, ey=ey)


def square(center, width, ex, ey):
    """
    returns the polygon of a square centered at center,
    aligned with ex, with width in microns

    Args:
        center: pya.DPoint (um units)
        width: float (um units)
        ex: orientation
    """
    return rectangle(center, width, width, ex=ex, ey=ey)


def layout_square(cell, layer, center, width, ex=None):
    """Lays out a square in a layer

    Args:
        center: pya.DPoint (um units)
        width: float (um units)
        ex: orientation

    """

    if ex is None:
        ex = pya.DPoint(1, 0)
    ey = rotate90(ex)

    shape = square(center, width, ex, ey)
    insert_shape(cell, layer, shape)
    return shape


def layout_rectangle(cell, layer, center, width, height, ex):
    """Lays out a rectangle

    Args:
        center: pya.DPoint (um units)
        width: float (um units)
        height: float (um unit)
        ex: orientation

    """

    ey = rotate90(ex)

    shape = rectangle(center, width, height, ex, ey)
    insert_shape(cell, layer, shape)
    return shape


# TODO: Reorganize later
pya = kdb
import numpy as np
from math import pi


<<<<<<< HEAD
def layout_path(cell, layer: kdb.LayerInfo, point_iterator: Iterable[kdb.DPoint], w: float):
    """ Simple wrapper for pya.DPath."""
=======
def layout_path(cell, layer, point_iterator, w):
    """Simple wrapper for pya.DPath."""
>>>>>>> 4dba6d52
    path = pya.DPath(list(point_iterator), w, 0, 0).to_itype(cell.layout().dbu)
    cell.shapes(layer).insert(pya.Path.from_dpath(path))


def layout_path_with_ends(cell, layer: kdb.LayerInfo, point_iterator: Iterable[kdb.DPoint], w: float):
    """ Simple wrapper for pya.DPath."""
    dpath = pya.DPath(list(point_iterator), w, w / 2, w / 2)
    cell.shapes(layer).insert(dpath)


def append_relative(points, *relative_vectors):
    """Appends to list of points in relative steps:
    It takes a list of points, and adds new points to it in relative coordinates.
    For example, if you call append_relative([A, B], C, D), the result will be [A, B, B+C, B+C+D].
    """
    try:
        if len(points) > 0:
            origin = points[-1]
    except TypeError:
        raise TypeError("First argument must be a list of points")

    for vector in relative_vectors:
        points.append(origin + vector)
        origin = points[-1]
    return points


from zeropdk.layout.algorithms import sample_function


def layout_ring(cell, layer, center, r, w):
    """
    function to produce the layout of a ring
    cell: layout cell to place the layout
    layer: which layer to use
    center: origin DPoint
    r: radius
    w: waveguide width
    units in microns

    """

    # outer arc
    # optimal sampling
    assert r - w / 2 > 0
    radius = r + w / 2
    arc_function = lambda t: np.array([radius * np.cos(t), radius * np.sin(t)])
    t, coords = sample_function(arc_function, [0, 2 * pi], tol=0.002 / radius)

    # create original waveguide poligon prior to clipping and rotation
    points_hull = [center + pya.DPoint(x, y) for x, y in zip(*coords)]
    del points_hull[-1]

    radius = r - w / 2
    arc_function = lambda t: np.array([radius * np.cos(t), radius * np.sin(t)])
    t, coords = sample_function(arc_function, [0, 2 * pi], tol=0.002 / radius)

    # create original waveguide poligon prior to clipping and rotation
    points_hole = [center + pya.DPoint(x, y) for x, y in zip(*coords)]
    del points_hole[-1]

    dpoly = pya.DPolygon(list(reversed(points_hull)))
    dpoly.insert_hole(points_hole)
    dpoly.compress(True)
    insert_shape(cell, layer, dpoly)
    return dpoly


def layout_circle(
    cell, layer, center, r, ex=None, x_bounds=(-np.inf, np.inf), y_bounds=(-np.inf, np.inf)
):
    """
    function to produce the layout of a filled circle
    cell: layout cell to place the layout
    layer: which layer to use
    center: origin DPoint
    r: radius
    x_bounds and y_bounds relative to the center, before rotation by ex.
    units in microns
    optimal sampling
    """

    arc_function = lambda t: np.array([r * np.cos(t), r * np.sin(t)])
    t, coords = sample_function(arc_function, [0, 2 * np.pi - 0.001], tol=0.002 / r)

    # dbu = cell.layout().dbu
    dpolygon = pya.DSimplePolygon([pya.DPoint(x, y) for x, y in zip(*coords)])
    # clip dpolygon to bounds
    dpolygon.clip(x_bounds=x_bounds, y_bounds=y_bounds)
    # Transform points (translation + rotation)
    dpolygon.transform_and_rotate(center, ex)
    dpolygon.compress(True)
    insert_shape(cell, layer, dpolygon)
    return dpolygon


layout_disk = layout_circle


def layout_donut(cell, layer, center, r1, r2):
    """Layout donut shape.
    cell: layout cell to place the layout
    layer: which layer to use
    center: origin DPoint (not affected by ex)
    r1: internal radius
    r2: external radius
    """

    assert r2 > r1

    arc_function = lambda t: np.array([center.x + r2 * np.cos(t), center.y + r2 * np.sin(t)])
    t, coords = sample_function(arc_function, [0, 2 * np.pi - 0.001], tol=0.002 / r2)

    external_points = [pya.DPoint(x, y) for x, y in zip(*coords)]

    arc_function = lambda t: np.array([center.x + r1 * np.cos(-t), center.y + r1 * np.sin(-t)])
    t, coords = sample_function(arc_function, [0, 2 * np.pi - 0.001], tol=0.002 / r1)

    internal_points = [pya.DPoint(x, y) for x, y in zip(*coords)]

    dpoly = pya.DPolygon(external_points)
    dpoly.insert_hole(internal_points)
    insert_shape(cell, layer, dpoly)
    return dpoly


def layout_section(
    cell,
    layer,
    center,
    r2,
    theta_start,
    theta_end,
    ex=None,
    x_bounds=(-np.inf, np.inf),
    y_bounds=(-np.inf, np.inf),
):
    """Layout section of a circle.
    cell: layout cell to place the layout
    layer: which layer to use
    center: origin DPoint (not affected by ex)
    r2: radius
    theta_start, theta_end: angle in radians
    x_bounds and y_bounds relative to the center, before rotation by ex.
    units in microns
    returns a dpolygon
    """

    assert r2 > 0

    # optimal sampling
    arc_function = lambda t: np.array([r2 * np.cos(t), r2 * np.sin(t)])
    t, coords = sample_function(arc_function, [theta_start, theta_end], tol=0.002 / r2)

    # # This yields a better polygon
    if theta_end < theta_start:
        theta_start, theta_end = theta_end, theta_start

    coords = np.insert(
        coords, 0, arc_function(theta_start - 0.001), axis=1
    )  # start the waveguide a little bit before
    coords = np.append(
        coords, np.atleast_2d(arc_function(theta_end + 0.001)).T, axis=1
    )  # finish the waveguide a little bit after

    # create original waveguide poligon prior to clipping and rotation
    dpoints_list = [pya.DPoint(x, y) for x, y in zip(*coords)]
    dpolygon = pya.DSimplePolygon(dpoints_list + [pya.DPoint(0, 0)])

    # clip dpolygon to bounds
    dpolygon.clip(x_bounds=x_bounds, y_bounds=y_bounds)
    # Transform points (translation + rotation)
    dpolygon.transform_and_rotate(center, ex)
    dpolygon.compress(True)
    dpolygon.layout(cell, layer)
    return dpolygon


def layout_arc(
    cell,
    layer,
    center,
    r,
    w,
    theta_start,
    theta_end,
    ex=None,
    x_bounds=(-np.inf, np.inf),
    y_bounds=(-np.inf, np.inf),
):
    """function to produce the layout of an arc
    cell: layout cell to place the layout
    layer: which layer to use
    center: origin DPoint (not affected by ex)
    r: radius
    w: waveguide width
    theta_start, theta_end: angle in radians
    x_bounds and y_bounds relative to the center, before rotation by ex.
    units in microns
    returns a dpolygon

    """
    # fetch the database parameters

    if r <= 0:
        raise RuntimeError(f"Please give me a positive radius. Bad r={r}")

    # optimal sampling
    if theta_end < theta_start:
        theta_start, theta_end = theta_end, theta_start

    arc_function = lambda t: np.array([r * np.cos(t), r * np.sin(t)])
    t, coords = sample_function(arc_function, [theta_start, theta_end], tol=0.002 / r)

    dt = 0.0001
    # # This yields a better polygon
    insert_at = np.argmax(theta_start + dt < t)
    t = np.insert(t, insert_at, theta_start + dt)
    coords = np.insert(
        coords, insert_at, arc_function(theta_start + dt), axis=1
    )  # start the second point a little bit after the first

    insert_at = np.argmax(theta_end - dt < t)
    t = np.insert(t, insert_at, theta_end - dt)
    coords = np.insert(
        coords, insert_at, arc_function(theta_end - dt), axis=1
    )  # start the second to last point a little bit before the final

    # create original waveguide poligon prior to clipping and rotation
    dpoints_list = [pya.DPoint(x, y) for x, y in zip(*coords)]
    from zeropdk.layout import waveguide_dpolygon

    dpolygon = waveguide_dpolygon(dpoints_list, w, cell.layout().dbu)

    # clip dpolygon to bounds
    dpolygon.clip(x_bounds=x_bounds, y_bounds=y_bounds)
    # Transform points (translation + rotation)
    dpolygon.transform_and_rotate(center, ex)
    dpolygon.compress(True)
    dpolygon.layout(cell, layer)
    return dpolygon


def layout_arc_degree(
    cell,
    layer,
    center,
    r,
    w,
    theta_start,
    theta_end,
    ex=None,
    x_bounds=(-np.inf, np.inf),
    y_bounds=(-np.inf, np.inf),
):
    """same as layout_arc, but with theta in degrees instead of radians"""

    theta_start *= np.pi / 180
    theta_end *= np.pi / 180
    return layout_arc(
        cell,
        layer,
        center,
        r,
        w,
        theta_start,
        theta_end,
        ex=ex,
        x_bounds=x_bounds,
        y_bounds=y_bounds,
    )


def layout_arc2(
    cell,
    layer,
    center,
    r1,
    r2,
    theta_start,
    theta_end,
    ex=None,
    x_bounds=(-np.inf, np.inf),
    y_bounds=(-np.inf, np.inf),
):
    """modified layout_arc with r1 and r2, instead of r (radius) and w (width)."""
    r1, r2 = min(r1, r2), max(r1, r2)

    r = (r1 + r2) / 2
    w = r2 - r1
    return layout_arc(
        cell,
        layer,
        center,
        r,
        w,
        theta_start,
        theta_end,
        ex=ex,
        x_bounds=x_bounds,
        y_bounds=y_bounds,
    )


def layout_arc_with_drc_exclude(
    cell, layer, drc_layer, center, r, w, theta_start, theta_end, ex=None, **kwargs
):
    """Layout arc with drc exclude squares on sharp corners"""
    dpoly = layout_arc(cell, layer, center, r, w, theta_start, theta_end, ex, **kwargs)
    dpoly.layout_drc_exclude(cell, drc_layer, ex)
    return dpoly


def layout_arc2_with_drc_exclude(
    cell, layer, drc_layer, center, r1, r2, theta_start, theta_end, ex=None, **kwargs
):
    """Layout arc2 with drc exclude squares on sharp corners"""
    dpoly = layout_arc2(cell, layer, center, r1, r2, theta_start, theta_end, ex, **kwargs)
    dpoly.layout_drc_exclude(cell, drc_layer, ex)
    return dpoly<|MERGE_RESOLUTION|>--- conflicted
+++ resolved
@@ -112,13 +112,8 @@
 from math import pi
 
 
-<<<<<<< HEAD
 def layout_path(cell, layer: kdb.LayerInfo, point_iterator: Iterable[kdb.DPoint], w: float):
     """ Simple wrapper for pya.DPath."""
-=======
-def layout_path(cell, layer, point_iterator, w):
-    """Simple wrapper for pya.DPath."""
->>>>>>> 4dba6d52
     path = pya.DPath(list(point_iterator), w, 0, 0).to_itype(cell.layout().dbu)
     cell.shapes(layer).insert(pya.Path.from_dpath(path))
 
