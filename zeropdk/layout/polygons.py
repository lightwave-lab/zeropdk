--- conflicted
+++ resolved
@@ -118,13 +118,8 @@
     cell.shapes(layer).insert(pya.Path.from_dpath(path))
 
 
-<<<<<<< HEAD
 def layout_path_with_ends(cell, layer: kdb.LayerInfo, point_iterator: Iterable[kdb.DPoint], w: float):
     """ Simple wrapper for pya.DPath."""
-=======
-def layout_path_with_ends(cell, layer, point_iterator, w):
-    """Simple wrapper for pya.DPath."""
->>>>>>> b95f456d
     dpath = pya.DPath(list(point_iterator), w, w / 2, w / 2)
     cell.shapes(layer).insert(dpath)
 
